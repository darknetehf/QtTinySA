<?xml version="1.0" encoding="UTF-8"?>
<ui version="4.0">
 <author>Ian Jefferson</author>
 <class>MainWindow</class>
 <widget class="QMainWindow" name="MainWindow">
  <property name="geometry">
   <rect>
    <x>0</x>
    <y>0</y>
    <width>1024</width>
    <height>600</height>
   </rect>
  </property>
  <property name="sizePolicy">
   <sizepolicy hsizetype="Preferred" vsizetype="Preferred">
    <horstretch>0</horstretch>
    <verstretch>0</verstretch>
   </sizepolicy>
  </property>
  <property name="windowTitle">
   <string>QtTinySA</string>
  </property>
  <widget class="QWidget" name="centralwidget">
   <layout class="QHBoxLayout" name="horizontalLayout">
    <item>
     <widget class="QTabWidget" name="tabWidget">
      <property name="sizePolicy">
       <sizepolicy hsizetype="Expanding" vsizetype="Expanding">
        <horstretch>0</horstretch>
        <verstretch>0</verstretch>
       </sizepolicy>
      </property>
      <property name="autoFillBackground">
       <bool>false</bool>
      </property>
      <property name="currentIndex">
       <number>0</number>
      </property>
      <widget class="QWidget" name="analyserTab">
       <property name="sizePolicy">
        <sizepolicy hsizetype="Expanding" vsizetype="Expanding">
         <horstretch>0</horstretch>
         <verstretch>0</verstretch>
        </sizepolicy>
       </property>
       <attribute name="title">
        <string>Analyser</string>
       </attribute>
       <layout class="QGridLayout" name="gridLayout">
        <item row="0" column="0">
         <layout class="QGridLayout" name="gridLayout_3">
          <item row="5" column="0">
           <widget class="QLabel" name="label_3">
            <property name="sizePolicy">
             <sizepolicy hsizetype="Minimum" vsizetype="Preferred">
              <horstretch>0</horstretch>
              <verstretch>0</verstretch>
             </sizepolicy>
            </property>
            <property name="font">
             <font>
              <pointsize>7</pointsize>
              <weight>75</weight>
              <bold>true</bold>
             </font>
            </property>
            <property name="text">
             <string>RBW kHz</string>
            </property>
           </widget>
          </item>
          <item row="9" column="0">
           <widget class="QCheckBox" name="trace4">
            <property name="font">
             <font>
              <pointsize>9</pointsize>
             </font>
            </property>
            <property name="text">
             <string>T4</string>
            </property>
           </widget>
          </item>
          <item row="1" column="1">
           <widget class="QSpinBox" name="atten_box">
            <property name="enabled">
             <bool>false</bool>
            </property>
            <property name="font">
             <font>
              <pointsize>7</pointsize>
             </font>
            </property>
            <property name="readOnly">
             <bool>false</bool>
            </property>
            <property name="suffix">
             <string>dB</string>
            </property>
            <property name="minimum">
             <number>0</number>
            </property>
            <property name="maximum">
             <number>31</number>
            </property>
            <property name="value">
             <number>0</number>
            </property>
           </widget>
          </item>
          <item row="2" column="0">
           <widget class="QLabel" name="label_7">
            <property name="font">
             <font>
              <pointsize>7</pointsize>
              <weight>75</weight>
              <bold>true</bold>
             </font>
            </property>
            <property name="text">
             <string>LNA</string>
            </property>
           </widget>
          </item>
          <item row="5" column="1">
           <widget class="QComboBox" name="rbw_box">
            <property name="sizePolicy">
             <sizepolicy hsizetype="Minimum" vsizetype="Fixed">
              <horstretch>0</horstretch>
              <verstretch>0</verstretch>
             </sizepolicy>
            </property>
            <property name="font">
             <font>
              <pointsize>7</pointsize>
             </font>
            </property>
            <property name="editable">
             <bool>true</bool>
            </property>
           </widget>
          </item>
          <item row="14" column="0">
           <spacer name="verticalSpacer_2">
            <property name="orientation">
             <enum>Qt::Vertical</enum>
            </property>
            <property name="sizeHint" stdset="0">
             <size>
              <width>17</width>
              <height>13</height>
             </size>
            </property>
           </spacer>
          </item>
          <item row="7" column="1">
           <widget class="QComboBox" name="t2_type">
            <property name="sizePolicy">
             <sizepolicy hsizetype="Minimum" vsizetype="Fixed">
              <horstretch>0</horstretch>
              <verstretch>0</verstretch>
             </sizepolicy>
            </property>
            <property name="font">
             <font>
              <pointsize>7</pointsize>
             </font>
            </property>
           </widget>
          </item>
          <item row="9" column="1">
           <widget class="QComboBox" name="t4_type">
            <property name="sizePolicy">
             <sizepolicy hsizetype="Minimum" vsizetype="Fixed">
              <horstretch>0</horstretch>
              <verstretch>0</verstretch>
             </sizepolicy>
            </property>
            <property name="font">
             <font>
              <pointsize>7</pointsize>
             </font>
            </property>
           </widget>
          </item>
          <item row="13" column="0" colspan="2">
           <widget class="QSlider" name="memSlider">
            <property name="minimum">
             <number>1</number>
            </property>
            <property name="maximum">
             <number>200</number>
            </property>
            <property name="value">
             <number>50</number>
            </property>
            <property name="orientation">
             <enum>Qt::Horizontal</enum>
            </property>
            <property name="tickPosition">
             <enum>QSlider::TicksAbove</enum>
            </property>
           </widget>
          </item>
          <item row="15" column="0" colspan="2">
           <widget class="QLabel" name="version">
            <property name="font">
             <font>
              <pointsize>7</pointsize>
             </font>
            </property>
            <property name="text">
             <string>Not Connected</string>
            </property>
           </widget>
          </item>
          <item row="3" column="0">
           <widget class="QLabel" name="label_4">
            <property name="font">
             <font>
              <pointsize>7</pointsize>
              <weight>75</weight>
              <bold>true</bold>
             </font>
            </property>
            <property name="text">
             <string>Spur</string>
            </property>
           </widget>
          </item>
          <item row="11" column="0" colspan="3">
           <widget class="QSlider" name="avgSlider">
            <property name="sizePolicy">
             <sizepolicy hsizetype="Minimum" vsizetype="Fixed">
              <horstretch>0</horstretch>
              <verstretch>0</verstretch>
             </sizepolicy>
            </property>
            <property name="font">
             <font>
              <pointsize>7</pointsize>
             </font>
            </property>
            <property name="toolTip">
             <string/>
            </property>
            <property name="minimum">
             <number>1</number>
            </property>
            <property name="maximum">
             <number>100</number>
            </property>
            <property name="value">
             <number>10</number>
            </property>
            <property name="orientation">
             <enum>Qt::Horizontal</enum>
            </property>
            <property name="invertedAppearance">
             <bool>false</bool>
            </property>
            <property name="invertedControls">
             <bool>false</bool>
            </property>
            <property name="tickPosition">
             <enum>QSlider::TicksAbove</enum>
            </property>
           </widget>
          </item>
          <item row="16" column="1">
           <widget class="QLabel" name="battery">
            <property name="font">
             <font>
              <pointsize>7</pointsize>
             </font>
            </property>
            <property name="text">
             <string/>
            </property>
           </widget>
          </item>
<<<<<<< HEAD
          <item row="0" column="0" colspan="2">
           <widget class="QLabel" name="label_5">
=======
          <item row="6" column="0">
           <widget class="QLabel" name="vbw_label">
>>>>>>> 1a8e142a
            <property name="sizePolicy">
             <sizepolicy hsizetype="Minimum" vsizetype="Preferred">
              <horstretch>0</horstretch>
              <verstretch>0</verstretch>
             </sizepolicy>
            </property>
            <property name="font">
             <font>
              <pointsize>7</pointsize>
              <weight>75</weight>
              <bold>true</bold>
             </font>
            </property>
            <property name="text">
             <string>Attenuator</string>
            </property>
           </widget>
          </item>
          <item row="8" column="1">
           <widget class="QComboBox" name="t3_type">
            <property name="sizePolicy">
             <sizepolicy hsizetype="Minimum" vsizetype="Fixed">
              <horstretch>0</horstretch>
              <verstretch>0</verstretch>
             </sizepolicy>
            </property>
            <property name="font">
             <font>
              <pointsize>7</pointsize>
             </font>
            </property>
           </widget>
          </item>
          <item row="8" column="0">
           <widget class="QCheckBox" name="trace3">
            <property name="font">
             <font>
              <pointsize>9</pointsize>
             </font>
            </property>
            <property name="text">
             <string>T3</string>
            </property>
           </widget>
          </item>
          <item row="6" column="1">
           <widget class="QComboBox" name="t1_type">
            <property name="sizePolicy">
             <sizepolicy hsizetype="Minimum" vsizetype="Fixed">
              <horstretch>0</horstretch>
              <verstretch>0</verstretch>
             </sizepolicy>
            </property>
            <property name="font">
             <font>
              <pointsize>7</pointsize>
             </font>
            </property>
           </widget>
          </item>
          <item row="16" column="0">
           <widget class="QLabel" name="label_6">
            <property name="font">
             <font>
              <pointsize>7</pointsize>
             </font>
            </property>
            <property name="text">
             <string>Battery:</string>
            </property>
           </widget>
          </item>
          <item row="7" column="0">
           <widget class="QCheckBox" name="trace2">
            <property name="font">
             <font>
              <pointsize>9</pointsize>
             </font>
            </property>
            <property name="text">
             <string>T2</string>
            </property>
            <property name="tristate">
             <bool>false</bool>
            </property>
           </widget>
          </item>
          <item row="4" column="0">
           <widget class="QLabel" name="label_2">
            <property name="sizePolicy">
             <sizepolicy hsizetype="Minimum" vsizetype="Preferred">
              <horstretch>0</horstretch>
              <verstretch>0</verstretch>
             </sizepolicy>
            </property>
            <property name="font">
             <font>
              <pointsize>7</pointsize>
              <weight>75</weight>
              <bold>true</bold>
             </font>
            </property>
            <property name="text">
             <string>Points</string>
            </property>
           </widget>
          </item>
          <item row="3" column="1">
           <widget class="QCheckBox" name="spur_box">
            <property name="font">
             <font>
              <pointsize>7</pointsize>
             </font>
            </property>
            <property name="text">
             <string>Auto</string>
            </property>
            <property name="checked">
             <bool>true</bool>
            </property>
            <property name="tristate">
             <bool>true</bool>
            </property>
           </widget>
          </item>
          <item row="6" column="0">
           <widget class="QCheckBox" name="trace1">
            <property name="font">
             <font>
              <pointsize>9</pointsize>
             </font>
            </property>
            <property name="text">
             <string>T1</string>
            </property>
            <property name="checked">
             <bool>true</bool>
            </property>
            <property name="tristate">
             <bool>false</bool>
            </property>
           </widget>
          </item>
          <item row="12" column="0" colspan="2">
           <widget class="QLabel" name="label">
            <property name="font">
             <font>
              <pointsize>7</pointsize>
              <weight>75</weight>
              <bold>true</bold>
             </font>
            </property>
            <property name="text">
             <string>Scan Memory Size</string>
            </property>
           </widget>
          </item>
          <item row="10" column="0" colspan="2">
           <widget class="QLabel" name="label_8">
            <property name="sizePolicy">
             <sizepolicy hsizetype="Minimum" vsizetype="Preferred">
              <horstretch>0</horstretch>
              <verstretch>0</verstretch>
             </sizepolicy>
            </property>
            <property name="font">
             <font>
              <pointsize>7</pointsize>
              <weight>75</weight>
              <bold>true</bold>
             </font>
            </property>
            <property name="text">
             <string>Averaging</string>
            </property>
           </widget>
          </item>
          <item row="2" column="1">
           <widget class="QCheckBox" name="lna_box">
            <property name="font">
             <font>
              <pointsize>7</pointsize>
             </font>
            </property>
            <property name="text">
             <string>On</string>
            </property>
           </widget>
          </item>
          <item row="1" column="0">
           <widget class="QCheckBox" name="atten_auto">
            <property name="font">
             <font>
              <pointsize>7</pointsize>
             </font>
            </property>
            <property name="text">
             <string>Auto</string>
            </property>
            <property name="checked">
             <bool>true</bool>
            </property>
           </widget>
          </item>
          <item row="4" column="1">
           <widget class="QSpinBox" name="points_box">
            <property name="font">
             <font>
              <pointsize>7</pointsize>
             </font>
            </property>
            <property name="minimum">
             <number>20</number>
            </property>
            <property name="maximum">
             <number>3500</number>
            </property>
            <property name="singleStep">
             <number>100</number>
            </property>
            <property name="stepType">
             <enum>QAbstractSpinBox::AdaptiveDecimalStepType</enum>
            </property>
            <property name="value">
             <number>400</number>
            </property>
           </widget>
          </item>
         </layout>
        </item>
        <item row="0" column="1">
         <layout class="QGridLayout" name="gridLayout_2">
          <item row="1" column="6">
           <widget class="QCheckBox" name="marker3">
            <property name="text">
             <string>M3</string>
            </property>
           </widget>
          </item>
          <item row="0" column="0" colspan="12">
           <widget class="PlotWidget" name="graphWidget" native="true">
            <property name="sizePolicy">
             <sizepolicy hsizetype="Expanding" vsizetype="Expanding">
              <horstretch>0</horstretch>
              <verstretch>0</verstretch>
             </sizepolicy>
            </property>
            <property name="autoFillBackground">
             <bool>false</bool>
            </property>
            <property name="styleSheet">
             <string notr="true"/>
            </property>
           </widget>
          </item>
          <item row="1" column="10">
           <widget class="QDoubleSpinBox" name="stop_freq">
            <property name="sizePolicy">
             <sizepolicy hsizetype="Minimum" vsizetype="Fixed">
              <horstretch>0</horstretch>
              <verstretch>0</verstretch>
             </sizepolicy>
            </property>
            <property name="suffix">
             <string>MHz</string>
            </property>
            <property name="decimals">
             <number>6</number>
            </property>
            <property name="minimum">
             <double>0.100000000000000</double>
            </property>
            <property name="maximum">
             <double>6000.000000000000000</double>
            </property>
            <property name="singleStep">
             <double>1.000000000000000</double>
            </property>
            <property name="value">
             <double>108.000000000000000</double>
            </property>
           </widget>
          </item>
          <item row="1" column="7">
           <widget class="QCheckBox" name="marker4">
            <property name="text">
             <string>M4</string>
            </property>
           </widget>
          </item>
          <item row="1" column="1">
           <widget class="QDoubleSpinBox" name="start_freq">
            <property name="sizePolicy">
             <sizepolicy hsizetype="Minimum" vsizetype="Fixed">
              <horstretch>0</horstretch>
              <verstretch>0</verstretch>
             </sizepolicy>
            </property>
            <property name="prefix">
             <string/>
            </property>
            <property name="suffix">
             <string>MHz</string>
            </property>
            <property name="decimals">
             <number>6</number>
            </property>
            <property name="minimum">
             <double>0.100000000000000</double>
            </property>
            <property name="maximum">
             <double>6000.000000000000000</double>
            </property>
            <property name="singleStep">
             <double>1.000000000000000</double>
            </property>
            <property name="value">
             <double>87.500000000000000</double>
            </property>
           </widget>
          </item>
          <item row="1" column="4">
           <widget class="QCheckBox" name="marker1">
            <property name="sizePolicy">
             <sizepolicy hsizetype="Minimum" vsizetype="Fixed">
              <horstretch>0</horstretch>
              <verstretch>0</verstretch>
             </sizepolicy>
            </property>
            <property name="text">
             <string>M1</string>
            </property>
           </widget>
          </item>
          <item row="1" column="5">
           <widget class="QCheckBox" name="marker2">
            <property name="autoFillBackground">
             <bool>false</bool>
            </property>
            <property name="text">
             <string>M2</string>
            </property>
           </widget>
          </item>
          <item row="1" column="9">
           <spacer name="horizontalSpacer_2">
            <property name="orientation">
             <enum>Qt::Horizontal</enum>
            </property>
            <property name="sizeHint" stdset="0">
             <size>
              <width>40</width>
              <height>20</height>
             </size>
            </property>
           </spacer>
          </item>
          <item row="2" column="5">
           <widget class="QComboBox" name="m2_type">
            <property name="sizePolicy">
             <sizepolicy hsizetype="Preferred" vsizetype="Fixed">
              <horstretch>0</horstretch>
              <verstretch>0</verstretch>
             </sizepolicy>
            </property>
            <property name="maximumSize">
             <size>
              <width>55</width>
              <height>16777215</height>
             </size>
            </property>
            <property name="font">
             <font>
              <pointsize>7</pointsize>
             </font>
            </property>
            <property name="sizeAdjustPolicy">
             <enum>QComboBox::AdjustToContentsOnFirstShow</enum>
            </property>
            <property name="minimumContentsLength">
             <number>0</number>
            </property>
            <property name="iconSize">
             <size>
              <width>16</width>
              <height>16</height>
             </size>
            </property>
            <property name="placeholderText">
             <string notr="true"/>
            </property>
           </widget>
          </item>
          <item row="1" column="2">
           <spacer name="horizontalSpacer">
            <property name="orientation">
             <enum>Qt::Horizontal</enum>
            </property>
            <property name="sizeHint" stdset="0">
             <size>
              <width>40</width>
              <height>20</height>
             </size>
            </property>
           </spacer>
          </item>
          <item row="1" column="0">
           <widget class="QComboBox" name="band_box">
            <property name="sizePolicy">
             <sizepolicy hsizetype="Fixed" vsizetype="Fixed">
              <horstretch>0</horstretch>
              <verstretch>0</verstretch>
             </sizepolicy>
            </property>
            <property name="maximumSize">
             <size>
              <width>65</width>
              <height>16777215</height>
             </size>
            </property>
           </widget>
          </item>
          <item row="2" column="7">
           <widget class="QComboBox" name="m4_type">
            <property name="maximumSize">
             <size>
              <width>55</width>
              <height>16777215</height>
             </size>
            </property>
            <property name="font">
             <font>
              <pointsize>7</pointsize>
             </font>
            </property>
           </widget>
          </item>
          <item row="2" column="4">
           <widget class="QComboBox" name="m1_type">
            <property name="maximumSize">
             <size>
              <width>55</width>
              <height>16777215</height>
             </size>
            </property>
            <property name="font">
             <font>
              <family>Sans Serif</family>
              <pointsize>7</pointsize>
             </font>
            </property>
           </widget>
          </item>
          <item row="1" column="11">
           <widget class="QPushButton" name="scan_button">
            <property name="sizePolicy">
             <sizepolicy hsizetype="Minimum" vsizetype="Fixed">
              <horstretch>0</horstretch>
              <verstretch>0</verstretch>
             </sizepolicy>
            </property>
            <property name="text">
             <string>Run</string>
            </property>
            <property name="checkable">
             <bool>false</bool>
            </property>
           </widget>
          </item>
          <item row="2" column="6">
           <widget class="QComboBox" name="m3_type">
            <property name="maximumSize">
             <size>
              <width>55</width>
              <height>16777215</height>
             </size>
            </property>
            <property name="font">
             <font>
              <pointsize>7</pointsize>
             </font>
            </property>
           </widget>
          </item>
          <item row="1" column="8">
           <widget class="QLabel" name="label_9">
            <property name="font">
             <font>
              <pointsize>7</pointsize>
              <weight>75</weight>
              <bold>true</bold>
             </font>
            </property>
            <property name="text">
             <string>M Pk Threshold</string>
            </property>
           </widget>
          </item>
          <item row="2" column="3">
           <widget class="QToolButton" name="mkr_start">
            <property name="text">
             <string>...</string>
            </property>
            <property name="arrowType">
             <enum>Qt::LeftArrow</enum>
            </property>
           </widget>
          </item>
          <item row="2" column="8">
           <widget class="QSpinBox" name="mPeak">
            <property name="sizePolicy">
             <sizepolicy hsizetype="Fixed" vsizetype="Fixed">
              <horstretch>0</horstretch>
              <verstretch>0</verstretch>
             </sizepolicy>
            </property>
            <property name="maximumSize">
             <size>
              <width>83</width>
              <height>16777215</height>
             </size>
            </property>
            <property name="font">
             <font>
              <pointsize>7</pointsize>
             </font>
            </property>
            <property name="suffix">
             <string>dBm</string>
            </property>
            <property name="prefix">
             <string>&gt; </string>
            </property>
            <property name="minimum">
             <number>-120</number>
            </property>
            <property name="maximum">
             <number>-20</number>
            </property>
            <property name="value">
             <number>-90</number>
            </property>
           </widget>
          </item>
          <item row="2" column="10">
           <widget class="QPushButton" name="lna_button">
            <property name="font">
             <font>
              <pointsize>7</pointsize>
             </font>
            </property>
            <property name="text">
             <string>LNA off</string>
            </property>
           </widget>
          </item>
          <item row="2" column="11">
           <widget class="QPushButton" name="spur_button">
            <property name="font">
             <font>
              <pointsize>7</pointsize>
             </font>
            </property>
            <property name="text">
             <string>Auto</string>
            </property>
           </widget>
          </item>
         </layout>
        </item>
       </layout>
      </widget>
      <widget class="QWidget" name="TimeTab">
       <property name="enabled">
        <bool>true</bool>
       </property>
       <attribute name="title">
        <string>3D Spectrum</string>
       </attribute>
       <widget class="QWidget" name="gridLayoutWidget">
        <property name="geometry">
         <rect>
          <x>159</x>
          <y>9</y>
          <width>831</width>
          <height>481</height>
         </rect>
        </property>
        <layout class="QGridLayout" name="gridLayout_5">
         <item row="0" column="0">
          <widget class="GLViewWidget" name="openGLWidget">
           <property name="enabled">
            <bool>true</bool>
           </property>
          </widget>
         </item>
        </layout>
       </widget>
       <widget class="QWidget" name="layoutWidget">
        <property name="geometry">
         <rect>
          <x>10</x>
          <y>13</y>
          <width>141</width>
          <height>481</height>
         </rect>
        </property>
        <layout class="QGridLayout" name="gridLayout_4">
         <item row="1" column="0">
          <spacer name="verticalSpacer">
           <property name="orientation">
            <enum>Qt::Vertical</enum>
           </property>
           <property name="sizeHint" stdset="0">
            <size>
             <width>20</width>
             <height>40</height>
            </size>
           </property>
          </spacer>
         </item>
         <item row="0" column="0" colspan="2">
          <widget class="QCheckBox" name="Enabled3D">
           <property name="text">
            <string>3D Enabled</string>
           </property>
          </widget>
         </item>
        </layout>
       </widget>
      </widget>
     </widget>
    </item>
   </layout>
  </widget>
  <widget class="QStatusBar" name="statusbar"/>
  <widget class="QMenuBar" name="menuBar">
   <property name="geometry">
    <rect>
     <x>0</x>
     <y>0</y>
     <width>1024</width>
     <height>23</height>
    </rect>
   </property>
   <widget class="QMenu" name="menu_Help">
    <property name="title">
     <string>&amp;Help</string>
    </property>
    <addaction name="actionAbout_QtTinySA"/>
   </widget>
   <addaction name="menu_Help"/>
  </widget>
  <action name="actionsetting">
   <property name="text">
    <string>setting</string>
   </property>
  </action>
  <action name="actionlevel">
   <property name="text">
    <string>level</string>
   </property>
  </action>
  <action name="actionanother">
   <property name="text">
    <string>another</string>
   </property>
  </action>
  <action name="actionAbout_QtTinySA">
   <property name="text">
    <string>About QtTinySA</string>
   </property>
  </action>
 </widget>
 <customwidgets>
  <customwidget>
   <class>PlotWidget</class>
   <extends>QWidget</extends>
   <header>pyqtgraph</header>
   <container>1</container>
  </customwidget>
  <customwidget>
   <class>GLViewWidget</class>
   <extends>QOpenGLWidget</extends>
   <header>pyqtgraph.opengl</header>
  </customwidget>
 </customwidgets>
 <resources/>
 <connections/>
 <designerdata>
  <property name="gridDeltaX">
   <number>10</number>
  </property>
  <property name="gridDeltaY">
   <number>10</number>
  </property>
  <property name="gridSnapX">
   <bool>true</bool>
  </property>
  <property name="gridSnapY">
   <bool>true</bool>
  </property>
  <property name="gridVisible">
   <bool>true</bool>
  </property>
 </designerdata>
</ui><|MERGE_RESOLUTION|>--- conflicted
+++ resolved
@@ -49,35 +49,40 @@
        <layout class="QGridLayout" name="gridLayout">
         <item row="0" column="0">
          <layout class="QGridLayout" name="gridLayout_3">
-          <item row="5" column="0">
-           <widget class="QLabel" name="label_3">
-            <property name="sizePolicy">
-             <sizepolicy hsizetype="Minimum" vsizetype="Preferred">
-              <horstretch>0</horstretch>
-              <verstretch>0</verstretch>
-             </sizepolicy>
-            </property>
-            <property name="font">
-             <font>
-              <pointsize>7</pointsize>
-              <weight>75</weight>
-              <bold>true</bold>
-             </font>
-            </property>
-            <property name="text">
-             <string>RBW kHz</string>
-            </property>
-           </widget>
-          </item>
-          <item row="9" column="0">
-           <widget class="QCheckBox" name="trace4">
-            <property name="font">
-             <font>
-              <pointsize>9</pointsize>
-             </font>
-            </property>
-            <property name="text">
-             <string>T4</string>
+          <item row="6" column="1">
+           <widget class="QComboBox" name="vbw_box">
+            <property name="enabled">
+             <bool>false</bool>
+            </property>
+            <property name="sizePolicy">
+             <sizepolicy hsizetype="Minimum" vsizetype="Fixed">
+              <horstretch>0</horstretch>
+              <verstretch>0</verstretch>
+             </sizepolicy>
+            </property>
+            <property name="font">
+             <font>
+              <pointsize>7</pointsize>
+             </font>
+            </property>
+           </widget>
+          </item>
+          <item row="14" column="0" colspan="2">
+           <widget class="QSlider" name="memSlider">
+            <property name="minimum">
+             <number>1</number>
+            </property>
+            <property name="maximum">
+             <number>200</number>
+            </property>
+            <property name="value">
+             <number>50</number>
+            </property>
+            <property name="orientation">
+             <enum>Qt::Horizontal</enum>
+            </property>
+            <property name="tickPosition">
+             <enum>QSlider::TicksAbove</enum>
             </property>
            </widget>
           </item>
@@ -108,8 +113,14 @@
             </property>
            </widget>
           </item>
-          <item row="2" column="0">
-           <widget class="QLabel" name="label_7">
+          <item row="5" column="0">
+           <widget class="QLabel" name="label_3">
+            <property name="sizePolicy">
+             <sizepolicy hsizetype="Minimum" vsizetype="Preferred">
+              <horstretch>0</horstretch>
+              <verstretch>0</verstretch>
+             </sizepolicy>
+            </property>
             <property name="font">
              <font>
               <pointsize>7</pointsize>
@@ -118,7 +129,217 @@
              </font>
             </property>
             <property name="text">
-             <string>LNA</string>
+             <string>RBW kHz</string>
+            </property>
+           </widget>
+          </item>
+          <item row="8" column="1">
+           <widget class="QComboBox" name="t2_type">
+            <property name="sizePolicy">
+             <sizepolicy hsizetype="Minimum" vsizetype="Fixed">
+              <horstretch>0</horstretch>
+              <verstretch>0</verstretch>
+             </sizepolicy>
+            </property>
+            <property name="font">
+             <font>
+              <pointsize>7</pointsize>
+             </font>
+            </property>
+           </widget>
+          </item>
+          <item row="7" column="1">
+           <widget class="QComboBox" name="t1_type">
+            <property name="sizePolicy">
+             <sizepolicy hsizetype="Minimum" vsizetype="Fixed">
+              <horstretch>0</horstretch>
+              <verstretch>0</verstretch>
+             </sizepolicy>
+            </property>
+            <property name="font">
+             <font>
+              <pointsize>7</pointsize>
+             </font>
+            </property>
+           </widget>
+          </item>
+          <item row="2" column="1">
+           <widget class="QPushButton" name="lna_button">
+            <property name="font">
+             <font>
+              <pointsize>7</pointsize>
+             </font>
+            </property>
+            <property name="text">
+             <string>LNA off</string>
+            </property>
+           </widget>
+          </item>
+          <item row="9" column="1">
+           <widget class="QComboBox" name="t3_type">
+            <property name="sizePolicy">
+             <sizepolicy hsizetype="Minimum" vsizetype="Fixed">
+              <horstretch>0</horstretch>
+              <verstretch>0</verstretch>
+             </sizepolicy>
+            </property>
+            <property name="font">
+             <font>
+              <pointsize>7</pointsize>
+             </font>
+            </property>
+           </widget>
+          </item>
+          <item row="8" column="0">
+           <widget class="QCheckBox" name="trace2">
+            <property name="font">
+             <font>
+              <pointsize>9</pointsize>
+             </font>
+            </property>
+            <property name="text">
+             <string>T2</string>
+            </property>
+            <property name="tristate">
+             <bool>false</bool>
+            </property>
+           </widget>
+          </item>
+          <item row="17" column="0">
+           <widget class="QLabel" name="label_6">
+            <property name="font">
+             <font>
+              <pointsize>7</pointsize>
+             </font>
+            </property>
+            <property name="text">
+             <string>Battery:</string>
+            </property>
+           </widget>
+          </item>
+          <item row="1" column="0">
+           <widget class="QCheckBox" name="atten_auto">
+            <property name="font">
+             <font>
+              <pointsize>7</pointsize>
+             </font>
+            </property>
+            <property name="text">
+             <string>Auto</string>
+            </property>
+            <property name="checked">
+             <bool>true</bool>
+            </property>
+           </widget>
+          </item>
+          <item row="10" column="0">
+           <widget class="QCheckBox" name="trace4">
+            <property name="font">
+             <font>
+              <pointsize>9</pointsize>
+             </font>
+            </property>
+            <property name="text">
+             <string>T4</string>
+            </property>
+           </widget>
+          </item>
+          <item row="9" column="0">
+           <widget class="QCheckBox" name="trace3">
+            <property name="font">
+             <font>
+              <pointsize>9</pointsize>
+             </font>
+            </property>
+            <property name="text">
+             <string>T3</string>
+            </property>
+           </widget>
+          </item>
+          <item row="0" column="0">
+           <widget class="QLabel" name="label_5">
+            <property name="sizePolicy">
+             <sizepolicy hsizetype="Minimum" vsizetype="Preferred">
+              <horstretch>0</horstretch>
+              <verstretch>0</verstretch>
+             </sizepolicy>
+            </property>
+            <property name="font">
+             <font>
+              <pointsize>7</pointsize>
+              <weight>75</weight>
+              <bold>true</bold>
+             </font>
+            </property>
+            <property name="text">
+             <string>Attenuate</string>
+            </property>
+           </widget>
+          </item>
+          <item row="17" column="1">
+           <widget class="QLabel" name="battery">
+            <property name="font">
+             <font>
+              <pointsize>7</pointsize>
+             </font>
+            </property>
+            <property name="text">
+             <string>Battery</string>
+            </property>
+           </widget>
+          </item>
+          <item row="6" column="0">
+           <widget class="QLabel" name="vbw_label">
+            <property name="sizePolicy">
+             <sizepolicy hsizetype="Minimum" vsizetype="Preferred">
+              <horstretch>0</horstretch>
+              <verstretch>0</verstretch>
+             </sizepolicy>
+            </property>
+            <property name="font">
+             <font>
+              <pointsize>7</pointsize>
+              <weight>75</weight>
+              <bold>true</bold>
+             </font>
+            </property>
+            <property name="text">
+             <string>VBW</string>
+            </property>
+           </widget>
+          </item>
+          <item row="4" column="0">
+           <widget class="QLabel" name="label_2">
+            <property name="sizePolicy">
+             <sizepolicy hsizetype="Minimum" vsizetype="Preferred">
+              <horstretch>0</horstretch>
+              <verstretch>0</verstretch>
+             </sizepolicy>
+            </property>
+            <property name="font">
+             <font>
+              <pointsize>7</pointsize>
+              <weight>75</weight>
+              <bold>true</bold>
+             </font>
+            </property>
+            <property name="text">
+             <string>Points</string>
+            </property>
+           </widget>
+          </item>
+          <item row="10" column="1">
+           <widget class="QComboBox" name="t4_type">
+            <property name="sizePolicy">
+             <sizepolicy hsizetype="Minimum" vsizetype="Fixed">
+              <horstretch>0</horstretch>
+              <verstretch>0</verstretch>
+             </sizepolicy>
+            </property>
+            <property name="font">
+             <font>
+              <pointsize>7</pointsize>
+             </font>
             </property>
            </widget>
           </item>
@@ -140,7 +361,53 @@
             </property>
            </widget>
           </item>
-          <item row="14" column="0">
+          <item row="11" column="0" colspan="2">
+           <widget class="QLabel" name="label_8">
+            <property name="sizePolicy">
+             <sizepolicy hsizetype="Minimum" vsizetype="Preferred">
+              <horstretch>0</horstretch>
+              <verstretch>0</verstretch>
+             </sizepolicy>
+            </property>
+            <property name="font">
+             <font>
+              <pointsize>7</pointsize>
+              <weight>75</weight>
+              <bold>true</bold>
+             </font>
+            </property>
+            <property name="text">
+             <string>Averaging</string>
+            </property>
+           </widget>
+          </item>
+          <item row="13" column="0" colspan="2">
+           <widget class="QLabel" name="label">
+            <property name="font">
+             <font>
+              <pointsize>7</pointsize>
+              <weight>75</weight>
+              <bold>true</bold>
+             </font>
+            </property>
+            <property name="text">
+             <string>Scan Memory Size</string>
+            </property>
+           </widget>
+          </item>
+          <item row="16" column="0" colspan="2">
+           <widget class="QLabel" name="version">
+            <property name="font">
+             <font>
+              <pointsize>7</pointsize>
+             </font>
+            </property>
+            <property name="text">
+             <string>Not Connected</string>
+            </property>
+           </widget>
+          </item>
+          <item row="15" column="0">
            <spacer name="verticalSpacer_2">
             <property name="orientation">
              <enum>Qt::Vertical</enum>
@@ -153,340 +420,72 @@
             </property>
            </spacer>
           </item>
-          <item row="7" column="1">
-           <widget class="QComboBox" name="t2_type">
-            <property name="sizePolicy">
-             <sizepolicy hsizetype="Minimum" vsizetype="Fixed">
-              <horstretch>0</horstretch>
-              <verstretch>0</verstretch>
-             </sizepolicy>
-            </property>
-            <property name="font">
-             <font>
-              <pointsize>7</pointsize>
-             </font>
-            </property>
-           </widget>
-          </item>
-          <item row="9" column="1">
-           <widget class="QComboBox" name="t4_type">
-            <property name="sizePolicy">
-             <sizepolicy hsizetype="Minimum" vsizetype="Fixed">
-              <horstretch>0</horstretch>
-              <verstretch>0</verstretch>
-             </sizepolicy>
-            </property>
-            <property name="font">
-             <font>
-              <pointsize>7</pointsize>
-             </font>
-            </property>
-           </widget>
-          </item>
-          <item row="13" column="0" colspan="2">
-           <widget class="QSlider" name="memSlider">
+          <item row="3" column="1">
+           <widget class="QPushButton" name="spur_button">
+            <property name="font">
+             <font>
+              <pointsize>7</pointsize>
+             </font>
+            </property>
+            <property name="text">
+             <string>SPUR auto</string>
+            </property>
+           </widget>
+          </item>
+          <item row="12" column="0" colspan="3">
+           <widget class="QSlider" name="avgSlider">
+            <property name="sizePolicy">
+             <sizepolicy hsizetype="Minimum" vsizetype="Fixed">
+              <horstretch>0</horstretch>
+              <verstretch>0</verstretch>
+             </sizepolicy>
+            </property>
+            <property name="font">
+             <font>
+              <pointsize>7</pointsize>
+             </font>
+            </property>
+            <property name="toolTip">
+             <string/>
+            </property>
             <property name="minimum">
              <number>1</number>
             </property>
             <property name="maximum">
-             <number>200</number>
+             <number>100</number>
             </property>
             <property name="value">
-             <number>50</number>
+             <number>10</number>
             </property>
             <property name="orientation">
              <enum>Qt::Horizontal</enum>
             </property>
+            <property name="invertedAppearance">
+             <bool>false</bool>
+            </property>
+            <property name="invertedControls">
+             <bool>false</bool>
+            </property>
             <property name="tickPosition">
              <enum>QSlider::TicksAbove</enum>
             </property>
            </widget>
           </item>
-          <item row="15" column="0" colspan="2">
-           <widget class="QLabel" name="version">
-            <property name="font">
-             <font>
-              <pointsize>7</pointsize>
-             </font>
-            </property>
-            <property name="text">
-             <string>Not Connected</string>
-            </property>
-           </widget>
-          </item>
-          <item row="3" column="0">
-           <widget class="QLabel" name="label_4">
-            <property name="font">
-             <font>
-              <pointsize>7</pointsize>
-              <weight>75</weight>
-              <bold>true</bold>
-             </font>
-            </property>
-            <property name="text">
-             <string>Spur</string>
-            </property>
-           </widget>
-          </item>
-          <item row="11" column="0" colspan="3">
-           <widget class="QSlider" name="avgSlider">
-            <property name="sizePolicy">
-             <sizepolicy hsizetype="Minimum" vsizetype="Fixed">
-              <horstretch>0</horstretch>
-              <verstretch>0</verstretch>
-             </sizepolicy>
-            </property>
-            <property name="font">
-             <font>
-              <pointsize>7</pointsize>
-             </font>
-            </property>
-            <property name="toolTip">
-             <string/>
-            </property>
-            <property name="minimum">
-             <number>1</number>
-            </property>
-            <property name="maximum">
-             <number>100</number>
-            </property>
-            <property name="value">
-             <number>10</number>
-            </property>
-            <property name="orientation">
-             <enum>Qt::Horizontal</enum>
-            </property>
-            <property name="invertedAppearance">
-             <bool>false</bool>
-            </property>
-            <property name="invertedControls">
-             <bool>false</bool>
-            </property>
-            <property name="tickPosition">
-             <enum>QSlider::TicksAbove</enum>
-            </property>
-           </widget>
-          </item>
-          <item row="16" column="1">
-           <widget class="QLabel" name="battery">
-            <property name="font">
-             <font>
-              <pointsize>7</pointsize>
-             </font>
-            </property>
-            <property name="text">
-             <string/>
-            </property>
-           </widget>
-          </item>
-<<<<<<< HEAD
-          <item row="0" column="0" colspan="2">
-           <widget class="QLabel" name="label_5">
-=======
-          <item row="6" column="0">
-           <widget class="QLabel" name="vbw_label">
->>>>>>> 1a8e142a
-            <property name="sizePolicy">
-             <sizepolicy hsizetype="Minimum" vsizetype="Preferred">
-              <horstretch>0</horstretch>
-              <verstretch>0</verstretch>
-             </sizepolicy>
-            </property>
-            <property name="font">
-             <font>
-              <pointsize>7</pointsize>
-              <weight>75</weight>
-              <bold>true</bold>
-             </font>
-            </property>
-            <property name="text">
-             <string>Attenuator</string>
-            </property>
-           </widget>
-          </item>
-          <item row="8" column="1">
-           <widget class="QComboBox" name="t3_type">
-            <property name="sizePolicy">
-             <sizepolicy hsizetype="Minimum" vsizetype="Fixed">
-              <horstretch>0</horstretch>
-              <verstretch>0</verstretch>
-             </sizepolicy>
-            </property>
-            <property name="font">
-             <font>
-              <pointsize>7</pointsize>
-             </font>
-            </property>
-           </widget>
-          </item>
-          <item row="8" column="0">
-           <widget class="QCheckBox" name="trace3">
+          <item row="7" column="0">
+           <widget class="QCheckBox" name="trace1">
             <property name="font">
              <font>
               <pointsize>9</pointsize>
              </font>
             </property>
             <property name="text">
-             <string>T3</string>
-            </property>
-           </widget>
-          </item>
-          <item row="6" column="1">
-           <widget class="QComboBox" name="t1_type">
-            <property name="sizePolicy">
-             <sizepolicy hsizetype="Minimum" vsizetype="Fixed">
-              <horstretch>0</horstretch>
-              <verstretch>0</verstretch>
-             </sizepolicy>
-            </property>
-            <property name="font">
-             <font>
-              <pointsize>7</pointsize>
-             </font>
-            </property>
-           </widget>
-          </item>
-          <item row="16" column="0">
-           <widget class="QLabel" name="label_6">
-            <property name="font">
-             <font>
-              <pointsize>7</pointsize>
-             </font>
-            </property>
-            <property name="text">
-             <string>Battery:</string>
-            </property>
-           </widget>
-          </item>
-          <item row="7" column="0">
-           <widget class="QCheckBox" name="trace2">
-            <property name="font">
-             <font>
-              <pointsize>9</pointsize>
-             </font>
-            </property>
-            <property name="text">
-             <string>T2</string>
+             <string>T1</string>
+            </property>
+            <property name="checked">
+             <bool>true</bool>
             </property>
             <property name="tristate">
              <bool>false</bool>
-            </property>
-           </widget>
-          </item>
-          <item row="4" column="0">
-           <widget class="QLabel" name="label_2">
-            <property name="sizePolicy">
-             <sizepolicy hsizetype="Minimum" vsizetype="Preferred">
-              <horstretch>0</horstretch>
-              <verstretch>0</verstretch>
-             </sizepolicy>
-            </property>
-            <property name="font">
-             <font>
-              <pointsize>7</pointsize>
-              <weight>75</weight>
-              <bold>true</bold>
-             </font>
-            </property>
-            <property name="text">
-             <string>Points</string>
-            </property>
-           </widget>
-          </item>
-          <item row="3" column="1">
-           <widget class="QCheckBox" name="spur_box">
-            <property name="font">
-             <font>
-              <pointsize>7</pointsize>
-             </font>
-            </property>
-            <property name="text">
-             <string>Auto</string>
-            </property>
-            <property name="checked">
-             <bool>true</bool>
-            </property>
-            <property name="tristate">
-             <bool>true</bool>
-            </property>
-           </widget>
-          </item>
-          <item row="6" column="0">
-           <widget class="QCheckBox" name="trace1">
-            <property name="font">
-             <font>
-              <pointsize>9</pointsize>
-             </font>
-            </property>
-            <property name="text">
-             <string>T1</string>
-            </property>
-            <property name="checked">
-             <bool>true</bool>
-            </property>
-            <property name="tristate">
-             <bool>false</bool>
-            </property>
-           </widget>
-          </item>
-          <item row="12" column="0" colspan="2">
-           <widget class="QLabel" name="label">
-            <property name="font">
-             <font>
-              <pointsize>7</pointsize>
-              <weight>75</weight>
-              <bold>true</bold>
-             </font>
-            </property>
-            <property name="text">
-             <string>Scan Memory Size</string>
-            </property>
-           </widget>
-          </item>
-          <item row="10" column="0" colspan="2">
-           <widget class="QLabel" name="label_8">
-            <property name="sizePolicy">
-             <sizepolicy hsizetype="Minimum" vsizetype="Preferred">
-              <horstretch>0</horstretch>
-              <verstretch>0</verstretch>
-             </sizepolicy>
-            </property>
-            <property name="font">
-             <font>
-              <pointsize>7</pointsize>
-              <weight>75</weight>
-              <bold>true</bold>
-             </font>
-            </property>
-            <property name="text">
-             <string>Averaging</string>
-            </property>
-           </widget>
-          </item>
-          <item row="2" column="1">
-           <widget class="QCheckBox" name="lna_box">
-            <property name="font">
-             <font>
-              <pointsize>7</pointsize>
-             </font>
-            </property>
-            <property name="text">
-             <string>On</string>
-            </property>
-           </widget>
-          </item>
-          <item row="1" column="0">
-           <widget class="QCheckBox" name="atten_auto">
-            <property name="font">
-             <font>
-              <pointsize>7</pointsize>
-             </font>
-            </property>
-            <property name="text">
-             <string>Auto</string>
-            </property>
-            <property name="checked">
-             <bool>true</bool>
             </property>
            </widget>
           </item>
@@ -827,30 +826,6 @@
             </property>
             <property name="value">
              <number>-90</number>
-            </property>
-           </widget>
-          </item>
-          <item row="2" column="10">
-           <widget class="QPushButton" name="lna_button">
-            <property name="font">
-             <font>
-              <pointsize>7</pointsize>
-             </font>
-            </property>
-            <property name="text">
-             <string>LNA off</string>
-            </property>
-           </widget>
-          </item>
-          <item row="2" column="11">
-           <widget class="QPushButton" name="spur_button">
-            <property name="font">
-             <font>
-              <pointsize>7</pointsize>
-             </font>
-            </property>
-            <property name="text">
-             <string>Auto</string>
             </property>
            </widget>
           </item>
